"""
    abstract type AbstractMesh{N,T}

An abstract mesh structure in dimension `N` with primite data of type `T` (e.g.
`Float64` for double precision representation).

Concrete subtypes of `AbstractMesh` should implement [`ElementIterator`](@ref)
for accessing the mesh elements.

See also: [`LagrangeMesh`](@ref)
"""
abstract type AbstractMesh{N,T} end

ambient_dimension(::AbstractMesh{N}) where {N} = N

function Base.show(io::IO, msh::AbstractMesh)
    print(io, "$(typeof(msh)) containing:")
    for E in element_types(msh)
        iter = elements(msh, E)
        print(io, "\n\t $(length(iter)) elements of type ", E)
    end
    return io
end

"""
    elements(msh::AbstractMesh [, E::DataType])

Return the elements of a `msh`. Passing and element type `E` will restricts to
elements of that type.

A common pattern to avoid type-instabilies in performance critical parts of the
code is to use a [function
barrier](https://docs.julialang.org/en/v1/manual/performance-tips/#kernel-functions),
as illustrated below:

```julia
for E in element_types(msh)
    _long_computation(elements(msh, E), args...)
end

@noinline function _long_computation(iter, args...)
    for el in iter # the type of el is known at compile time
        # do something with el
    end
end
```

where a dynamic dispatch is performed only on the element types (typically small
for a given mesh).
"""
function elements end

"""
    elements(msh::AbstractMesh,E::DataType)

Return an iterator for all elements of type `E` on a mesh `msh`.
"""
elements(msh::AbstractMesh, E::DataType) = ElementIterator{E,typeof(msh)}(msh)

"""
    struct LagrangeMesh{N,T} <: AbstractMesh{N,T}

Unstructured mesh is defined by a set of `nodes`` (of type `SVector{N,T}`), and
a dictionary mapping element types to connectivity matrices. Each columns of a
given connectivity matrix stores the integer tags of the nodes in the mesh
comprising the element.

Additionally, the mesh contains a mapping from [`EntityKey`](@ref)s to the tags
of the elements composing the entity. This can be used to extract submeshes from
a given mesh using e.g. `view(msh,Γ)` or `msh[Γ]`, where `Γ` is a
[`Domain`](@ref).

See [`elements`](@ref) for a way to iterate over the elements of a mesh.
"""
struct LagrangeMesh{N,T} <: AbstractMesh{N,T}
    nodes::Vector{SVector{N,T}}
    # for each element type (key), return the connectivity matrix
    etype2mat::Dict{DataType,Matrix{Int}}
    # store abstract vector of elements
    etype2els::Dict{DataType,AbstractVector}
    # mapping from entity to a dict containing (etype=>tags)
    ent2etags::Dict{EntityKey,Dict{DataType,Vector{Int}}}
end

# empty constructor
function LagrangeMesh{N,T}() where {N,T}
    return LagrangeMesh{N,T}(
        SVector{N,T}[],
        Dict{DataType,Matrix{Int}}(),
        Dict{DataType,AbstractVector{<:ReferenceInterpolant}}(),
        Dict{EntityKey,Dict{DataType,Vector{Int}}}(),
    )
end

element_types(msh::LagrangeMesh) = keys(msh.etype2mat)

elements(msh::LagrangeMesh, E::DataType) = msh.etype2els[E]

# generic implementation
function elements(msh::AbstractMesh)
    return Iterators.flatten(elements(msh, E) for E in element_types(msh))
end

nodes(msh::LagrangeMesh) = msh.nodes

"""
    ent2etags(msh::AbstractMesh)

Return a dictionary mapping entities to a dictionary of element types to element
tags.
"""
ent2etags(msh::LagrangeMesh) = msh.ent2etags
etype2mat(msh::LagrangeMesh) = msh.etype2mat
etype2els(msh::LagrangeMesh) = msh.etype2els

"""
    connectivity(msh::AbstractMesh,E::DataType)

Return the connectivity matrix for elements of type `E` in `msh`. The integer
tags in the matrix refer to the points in `nodes(msh)`
"""
connectivity(msh::LagrangeMesh, E::DataType) = msh.etype2mat[E]

function ent2nodetags(msh::LagrangeMesh, ent::EntityKey)
    tags = Int[]
    for (E, t) in msh.ent2etags[ent]
        append!(tags, view(msh.etype2mat[E], :, t))
    end
    return tags
end

entities(msh::LagrangeMesh) = keys(msh.ent2etags)

"""
    domain(msh::AbstractMesh)

Return a [`Domain`] containing of all entities covered by the mesh.
"""
domain(msh::AbstractMesh) = Domain(entities(msh))

"""
    dom2elt(m::LagrangeMesh,Ω,E)::Vector{Int}

Compute the element indices `idxs` of the elements of type `E` composing `Ω`.
"""
function dom2elt(m::AbstractMesh, Ω::Domain, E::DataType)
    idxs = Int[]
    for k in keys(Ω)
        tags = get(ent2etags(m)[k], E, Int[])
        append!(idxs, tags)
    end
    return idxs
end

function Base.getindex(msh::LagrangeMesh{N,T}, Ω::Domain) where {N,T}
    new_msh = LagrangeMesh{N,T}()
    (; nodes, etype2mat, etype2els, ent2etags) = new_msh
    foreach(k -> ent2etags[k] = Dict{DataType,Vector{Int}}(), keys(Ω))
    glob2loc = Dict{Int,Int}()
    for E in element_types(msh)
        E <: Union{LagrangeElement,SVector,ParametricElement} || error()
        els = elements(msh, E)
        # create new element iterator
        els_new = etype2els[E] = E <: ParametricElement ? E[] : ElementIterator(new_msh, E)
        # create new connectivity
        connect = msh.etype2mat[E]::Matrix{Int}
        np, _ = size(connect)
        mat = Int[]
        etag_loc = 0 # tag of the element in the new mesh
        for k in keys(Ω)
            # check if parent has elements of type E for the entity
            haskey(msh.ent2etags[k], E) || continue
            etags_glob = msh.ent2etags[k][E]
            etags_loc  = get!(ent2etags[k], E, Int[])
            for iglob in etags_glob
                etag_loc += 1
                # add nodes and connectivity matrix
                for jglob in view(connect, :, iglob)
                    if !haskey(glob2loc, jglob) # new node
                        push!(nodes, msh.nodes[jglob])
                        glob2loc[jglob] = length(nodes)
                    end
                    push!(mat, glob2loc[jglob]) # push local index of node
                end
                # add new tag for the element
                push!(etags_loc, etag_loc)
                # push new element if not inferable from connectivity
                isa(els_new, Vector) && push!(etype2els[E], els[iglob])
            end
        end
        isempty(mat) || (etype2mat[E] = reshape(mat, np, :))
    end
    return new_msh
end
Base.getindex(msh::LagrangeMesh, ent::EntityKey) = getindex(msh, Domain(ent))

"""
    meshgen(Ω, n)
    meshgen(Ω, n_dict)
    meshgen(Ω; meshsize)

Generate a `LagrangeMesh` for the domain `Ω` where each curve is meshed using
`n` elements. Passing a dictionary allows for a finer control; in such cases,
`n_dict[ent]` should return an integer for each entity `ent` in `Ω` of
`geometric_dimension` one.

Alternatively, a `meshsize` can be passed, in which case, the number of elements
is computed as so as to obtain an *average* mesh size of `meshsize`. Note that
the actual mesh size may vary significantly for each element if the
parametrization is far from uniform.

This function requires the entities forming `Ω` to have an explicit
parametrization.

!!! warning "Mesh quality"
    The quality of the generated mesh created using `meshgen` depends on
    the quality of the underlying parametrization. For complex surfaces, you are
    better off using a proper mesher such as `gmsh`.
"""
function meshgen(Ω::Domain, args...; kwargs...)
    # extract the ambient dimension for these entities (i.e. are we in 2d or
    # 3d). Only makes sense if all entities have the same ambient dimension.
    N = ambient_dimension(first(Ω))
    @assert all(p -> ambient_dimension(p) == N, entities(Ω)) "Entities must have the same ambient dimension"
    mesh = LagrangeMesh{N,Float64}()
    meshgen!(mesh, Ω, args...; kwargs...)
    return mesh
end

meshgen(e::EntityKey, args...; kwargs...) = meshgen(Domain(e), args...; kwargs...)

"""
    meshgen!(mesh,Ω,sz)

Similar to [`meshgen`](@ref), but append entries to `mesh`.
"""
function meshgen!(msh::LagrangeMesh, Ω::Domain, num_elements::Int)
    e1d = filter(k -> geometric_dimension(k) == 1, all_keys(Ω))
    return meshgen!(msh, Ω, Dict(e => num_elements for e in e1d))
end
function meshgen!(msh::LagrangeMesh, Ω::Domain; meshsize::Real)
    # compute the length of each curve using an adaptive quadrature
    e1d = filter(k -> geometric_dimension(k) == 1, all_keys(Ω))
    dict = Dict(k => ceil(Int, measure(k) / meshsize) for k in e1d)
    # curves which are opposite sides of a surface must have the same number of
    # elements. If they differ, we take the maximum. Because there can be chains
    # of dependencies (i.e. l1 is opposite to l2 and l2 is opposite to l3), we
    # simple iterate until all are consistent.
    e2d = filter(k -> geometric_dimension(k) == 2, all_keys(Ω))
    while true
        consistent = true
        for k in e2d
            b1, b2, b3, b4 = boundary(global_get_entity(k))
            n1, n2, n3, n4 = map(b -> dict[b], (b1, b2, b3, b4))
            if !(n1 == n3 && n2 == n4)
                consistent = false
                dict[b1] = dict[b3] = max(n1, n3)
                dict[b2] = dict[b4] = max(n2, n4)
            end
        end
        consistent && break
    end
    return meshgen!(msh, Ω, dict)
end
function meshgen!(msh::LagrangeMesh, Ω::Domain, dict::Dict)
    d = geometric_dimension(Ω)
    for k in keys(Ω)
        if d == 1
            haskey(dict, k) || error(msg1(k))
            sz = dict[k]
            _meshgen!(msh, k, (sz,))
        elseif d == 2
            # mesh the boundary first, then the interior
            ent = global_get_entity(k)
            @assert length(boundary(ent)) == 4
            b1, b2, b3, b4 = boundary(ent)
            # check consistency between the size of a boundary curve and its
            # opposite side
            pairs = ((b1, b3), (b2, b4))
            n = map(pairs) do (l, op_l)
                if haskey(dict, l)
                    haskey(dict, op_l) &&
                        dict[l] != dict[op_l] &&
                        @warn "num_elements for $l and $op_l must be the same"
                    return dict[l]
                elseif haskey(dict, l_op)
                    return dict[l_op]
                else
                    error("missing num_elements entry for entity $b1")
                end
            end
            # mesh boundary (if needed)
            b1 ∈ entities(msh) || _meshgen!(msh, b1, (n[1],))
            b2 ∈ entities(msh) || _meshgen!(msh, b2, (n[2],))
            b3 ∈ entities(msh) || _meshgen!(msh, b3, (n[1],))
            b4 ∈ entities(msh) || _meshgen!(msh, b4, (n[2],))
            # mesh area
            _meshgen!(msh, k, n)
        else
            error("meshgen! not implemented volumes")
        end
    end
    _build_connectivity!(msh)
    return msh
end

# a simple mesh generation for GeometricEntity objects containing a
# parametrization
function _meshgen!(mesh::LagrangeMesh, key::EntityKey, sz)
    ent = global_get_entity(key)
    d = domain(ent)
    hasparametrization(ent) || error("$key has no parametrization")
    @assert ambient_dimension(ent) == ambient_dimension(mesh)
    N = geometric_dimension(ent)
    @assert length(sz) == N
    # extract relevant fields and mesh the entity
    f = parametrization(ent)
    d = domain(ent)
    @assert d isa HyperRectangle "reference domain must be a HyperRectangle for meshgen"
    els = _meshgen(f, d, sz)
    # push related information to mesh
    E = eltype(els)
    vals = get!(mesh.etype2els, E, Vector{E}())
    istart = length(vals) + 1
    append!(vals, els)
    iend = length(vals)
    haskey(mesh.ent2etags, key) && @warn "$key already present in mesh"
    mesh.ent2etags[key] = Dict(E => collect(istart:iend)) # add key
    return mesh
end

"""
    _meshgen(f,d::HyperRectangle,sz)

Create `prod(sz)` elements of [`ParametricElement`](@ref) type representing the
push forward of `f` on each of the subdomains defined by a uniform cartesian
mesh of `d` of size `sz`.
"""
function _meshgen(f, d::HyperRectangle, sz::NTuple)
    lc, hc = low_corner(d), high_corner(d)
    Δx = (hc - lc) ./ sz
    map(CartesianIndices(sz)) do I
        low  = lc + (Tuple(I) .- 1) .* Δx
        high = low .+ Δx
        return ParametricElement(f, HyperRectangle(low, high))
    end |> vec
end

function _build_connectivity!(msh::LagrangeMesh{N,T}, tol = 1e-8) where {N,T}
    nodes = msh.nodes
    connect_dict = msh.etype2mat
    # first build a naive connectivity matrix where duplicate points are present
    for E in keys(msh.etype2els)
        E <: ParametricElement || continue
        connect = Int[]
        E <: SVector && continue # skip points
        # map to equivalent Meshes type depending on the ReferenceShape
        x̂ = vertices(domain(E))
        nv = length(x̂)
        map(elements(msh, E)) do el
            istart = length(nodes) + 1
            for i in 1:nv
                push!(nodes, el(x̂[i]))
            end
            iend = length(nodes)
            return append!(connect, istart:iend)
        end
        connect_dict[E] = reshape(connect, nv, :)
    end
    remove_duplicate_nodes!(msh, tol)
    return msh
end

"""
    struct ElementIterator{E,M} <: AbstractVector{E}

Structure to lazily access elements of type `E` in a mesh of type `M`. This is
particularly useful for [`LagrangeElement`](@ref)s, where the information to
reconstruct the element is stored in the mesh connectivity matrix.
"""
struct ElementIterator{E,M} <: AbstractVector{E}
    mesh::M
end

ElementIterator(m, E::DataType) = ElementIterator{E,typeof(m)}(m)

# implement the interface for ElementIterator of lagrange elements on a generic
# mesh. The elements are constructed on the flight based on the global nodes and
# the connectivity list stored
function Base.length(iter::ElementIterator{E,<:LagrangeMesh}) where {E}
    tags = iter.mesh.etype2mat[E]::Matrix{Int}
    _, Nel = size(tags)
    return Nel
end
Base.size(iter::ElementIterator{E,<:LagrangeMesh}) where {E} = (length(iter),)

function Base.getindex(
    iter::ElementIterator{E,<:LagrangeMesh},
    i::Int,
) where {E<:LagrangeElement}
    tags = iter.mesh.etype2mat[E]::Matrix{Int}
    node_tags = view(tags, :, i)
    vtx = view(iter.mesh.nodes, node_tags)
    el = E(vtx)
    return el
end

# convert a mesh to 2d by ignoring third component. Note that this also requires
# converting various element types to their 2d counterpart. These are needed
# because some meshers like gmsh always create three-dimensional objects, so we
# must convert after importing the mesh
function _convert_to_2d(mesh::LagrangeMesh{3,T}) where {T}
    msh2d = LagrangeMesh{2,T}()
    # create new dictionaries for elements and ent2etagsdict with 2d elements as keys
    new_etype2mat = msh2d.etype2mat
    new_ent2etags = msh2d.ent2etags
    new_etype2els = msh2d.etype2els
    for (E, tags) in mesh.etype2mat
        E2d = _convert_to_2d(E)
        new_etype2mat[E2d] = tags
        new_etype2els[E2d] = ElementIterator(msh2d, E2d)
    end
    for (ent, dict) in mesh.ent2etags
        new_dict = empty(dict)
        for (E, tags) in dict
            E2d = _convert_to_2d(E)
            new_dict[E2d] = tags
        end
        new_ent2etags[ent] = new_dict
    end
    nodes2d = [x[1:2] for x in mesh.nodes]
    append!(msh2d.nodes, nodes2d)
    return msh2d
end

function _convert_to_2d(::Type{LagrangeElement{R,N,SVector{3,T}}}) where {R,N,T}
    return LagrangeElement{R,N,SVector{2,T}}
end
_convert_to_2d(::Type{SVector{3,T}}) where {T} = SVector{2,T}

function remove_duplicate_nodes!(msh::LagrangeMesh, tol)
    nodes = copy(msh.nodes)
    new_nodes = empty!(msh.nodes)
    connect_dict = msh.etype2mat
    btree = BallTree(nodes)
    prox = inrange(btree, nodes, tol)
    old2new = Dict{Int,Int}()
    glob2loc = Dict{Int,Int}()
    for (i, jnear) in enumerate(prox)
        # favor the point with smallest index
        iglob = minimum(jnear)
        inew = if haskey(glob2loc, iglob)
            glob2loc[iglob]
        else
            push!(new_nodes, nodes[iglob])
            glob2loc[iglob] = length(new_nodes)
        end
        old2new[i] = inew
    end
    for mat in values(connect_dict)
        replace!(i -> old2new[i], mat)
    end
    return msh
end

"""
    struct SubMesh{N,T} <: AbstractMesh{N,T}

View into a `parent` mesh over a given `domain`.

A submesh implements the interface for `AbstractMesh`; therefore you can iterate
over elements of the submesh just like you would with a mesh.

Construct `SubMesh`s using `view(parent,Ω::Domain)`.
"""
struct SubMesh{N,T} <: AbstractMesh{N,T}
    parent::LagrangeMesh{N,T}
    domain::Domain
    # etype2etags maps E => indices of elements in parent mesh contained in the
    # submesh
    etype2etags::Dict{DataType,Vector{Int}}
    function SubMesh(mesh::LagrangeMesh{N,T}, Ω::Domain) where {N,T}
        etype2etags = Dict{DataType,Vector{Int}}()
        for E in element_types(mesh)
            # add the indices of the elements of type E in the submesh. Skip if
            # empty
            idxs = dom2elt(mesh, Ω, E)
            isempty(idxs) || (etype2etags[E] = idxs)
        end
        return new{N,T}(mesh, Ω, etype2etags)
    end
end

Base.view(m::LagrangeMesh, Ω::Domain) = SubMesh(m, Ω)
Base.view(m::LagrangeMesh, ent::EntityKey) = SubMesh(m, Domain(ent))

Base.collect(msh::SubMesh) = msh.parent[msh.domain]

Base.parent(msh::SubMesh) = msh.parent

ambient_dimension(::SubMesh{N}) where {N} = N

geometric_dimension(msh::AbstractMesh) = geometric_dimension(domain(msh))

domain(msh::SubMesh) = msh.domain
entities(msh::SubMesh) = entities(domain(msh))

function ent2etags(msh::SubMesh)
    par_ent2etags = ent2etags(parent(msh))
    g2l = Dict{Int,Int}() # global (parent) to local element index
    for (E, tags) in msh.etype2etags
        for (iloc, iglob) in enumerate(tags)
            g2l[iglob] = iloc
        end
    end
    new_ent2etags = empty(par_ent2etags)
    for ent in entities(msh)
        par_etags = par_ent2etags[ent]
        new_ent2etags[ent] = etags = empty(par_etags)
        for (E, tags) in par_etags
            etags[E] = [g2l[t] for t in tags]
        end
    end
    return new_ent2etags
end

element_types(msh::SubMesh) = keys(msh.etype2etags)

ent2nodetags(msh::SubMesh, ent::EntityKey) = ent2nodetags(msh.parent, ent)

function elements(msh::SubMesh, E::DataType)
    tags = msh.etype2etags[E]
    p_els = elements(msh.parent, E)
    return view(p_els, tags)
end

"""
    nodetags(msh::SubMesh)

Return the tags of the nodes in the parent mesh belonging to the submesh.
"""
function nodetags(msh::SubMesh)
    tags = Int[]
    for ent in entities(msh)
        append!(tags, ent2nodetags(msh, ent))
    end
    return unique!(tags)
end
nodetags(msh::LagrangeMesh) = collect(1:length(msh.nodes))

"""
    nodes(msh::SubMesh)

A view of the nodes of the parent mesh belonging to the submesh. The ordering is
given by the [`nodetags`](@ref) function.
"""
function nodes(msh::SubMesh)
    tags = nodetags(msh)
    return view(msh.parent.nodes, tags)
end

function connectivity(msh::SubMesh, E::DataType)
    tags = nodetags(msh) # tags of the nodes relative to the parent mesh
    g2l = Dict(zip(tags, 1:length(tags))) # global to local index
    eltags = msh.etype2etags[E] # indices of elements in submesh
    # connectity matrix
    return map(t -> g2l[t], view(msh.parent.etype2mat[E], :, eltags))
end

"""
    elements_to_near_targets(X,Y::AbstractMesh; tol)

For each element `el` of type `E` in `Y`, return the indices of the points in
`X` which are closer than `tol` to the `center` of `el`.

This function returns a dictionary where e.g. `dict[E][5] --> Vector{Int}` gives
the indices of points in `X` which are closer than `tol` to the center of the
fifth element of type `E`.

If `tol` is a `Dict`, then `tol[E]` is the tolerance for elements of type `E`.
"""
function elements_to_near_targets(
    X::AbstractVector{<:SVector{N}},
    Y::AbstractMesh{N};
    tol,
) where {N}
    @assert isa(tol, Number) || isa(tol, Dict) "tol must be a number or a dictionary mapping element types to numbers"
    # for each element type, build the list of targets close to a given element
    dict = Dict{DataType,Vector{Vector{Int}}}()
    balltree = BallTree(X)
    for E in element_types(Y)
        els = elements(Y, E)
        tol_ = isa(tol, Number) ? tol : tol[E]
        idxs = _elements_to_near_targets(balltree, els, tol_)
        dict[E] = idxs
    end
    return dict
end

@noinline function _elements_to_near_targets(balltree, els, tol)
    centers = map(center, els)
    return inrange(balltree, centers, tol)
end

"""
<<<<<<< HEAD
    target_to_near_elements(X::AbstractVector{<:SVector{N}}, Y::AbstractMesh{N};
    tol)

For each target `x` in `X`, return a vector of tuples `(E, i)` where `E` is the
type of the element in `Y` and `i` is the index of the element in `Y` such that
`x` is closer than `tol` to the center of the element.
"""
function target_to_near_elements(
    X::AbstractVector{<:SVector{N}},
    Y::AbstractMesh{N};
    tol,
) where {N}
    @assert isa(tol, Number) || isa(tol, Dict) "tol must be a number or a dictionary mapping element types to numbers"
    dict = Dict{Int,Vector{Tuple{DataType,Int}}}()
    balltree = BallTree(X)
    for E in element_types(Y)
        els = elements(Y, E)
        tol_ = isa(tol, Number) ? tol : tol[E]
        idxs = _target_to_near_elements(balltree, els, tol_)
        for (i, idx) in enumerate(idxs)
            dict[i] = get!(dict, i, Vector{Tuple{DataType,Int}}())
            for j in idx
                push!(dict[i], (E, j))
            end
        end
    end
    return dict
end

"""
    topological_neighbors(msh::LagrangeMesh, k=1)

Return the `k` neighbors of each element in `msh`. The one-neighbors are the
elements that share a common vertex with the element, `k` neighbors are the
one-neighbors of the `k-1` neighbors.

This function returns a dictionary where the key is an `(Eᵢ,i)` tuple denoting
the element `i` of type `E` in the mesh, and the value is a set of tuples
`(Eⱼ,j)` where `Eⱼ` is the type of the element and `j` its index.
"""
function topological_neighbors(msh::AbstractMesh, k = 1)
    # dictionary mapping a node index to all elements containing it. Note
    # that the elements are stored as a tuple (type, index)
    T = Tuple{DataType,Int}
    node2els = Dict{Int,Vector{T}}()
    for E in element_types(msh)
        mat = connectivity(msh, E)::Matrix{Int} # connectivity matrix
        np, Nel = size(mat)
        for n in 1:Nel
            for i in 1:np
                idx = mat[i, n]
                els = get!(node2els, idx, Vector{T}())
                push!(els, (E, n))
            end
        end
    end
    # now revert the map to get the neighbors
    one_neighbors = Dict{T,Set{T}}()
    for (_, els) in node2els
        for el in els
            nei = get!(one_neighbors, el, Set{T}())
            for el′ in els
                push!(nei, el′)
            end
        end
    end
    # Recursively compute the neighbors from the one-neighbors
    k_neighbors = deepcopy(one_neighbors)
    while k > 1
        # update neighborhood of each element
        for el in keys(one_neighbors)
            knn = k_neighbors[el]
            for el′ in copy(knn)
                union!(knn, one_neighbors[el′])
            end
        end
        k -= 1
    end
    return k_neighbors
end

function viz_elements(args...; kwargs...) end

function viz_elements_bords(args...; kwargs...) end
=======
    Domain(f::Function, msh::AbstractMesh)

Call `Domain(f, ents)` on `ents = entities(msh).`
"""
Domain(f::Function, msh::AbstractMesh) = Domain(f, entities(msh))
>>>>>>> 33f76823
<|MERGE_RESOLUTION|>--- conflicted
+++ resolved
@@ -603,7 +603,13 @@
 end
 
 """
-<<<<<<< HEAD
+    Domain(f::Function, msh::AbstractMesh)
+
+Call `Domain(f, ents)` on `ents = entities(msh).`
+"""
+Domain(f::Function, msh::AbstractMesh) = Domain(f, entities(msh))
+
+"""
     target_to_near_elements(X::AbstractVector{<:SVector{N}}, Y::AbstractMesh{N};
     tol)
 
@@ -687,11 +693,4 @@
 
 function viz_elements(args...; kwargs...) end
 
-function viz_elements_bords(args...; kwargs...) end
-=======
-    Domain(f::Function, msh::AbstractMesh)
-
-Call `Domain(f, ents)` on `ents = entities(msh).`
-"""
-Domain(f::Function, msh::AbstractMesh) = Domain(f, entities(msh))
->>>>>>> 33f76823
+function viz_elements_bords(args...; kwargs...) end