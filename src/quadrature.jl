--- conflicted
+++ resolved
@@ -64,19 +64,11 @@
 A collection of [`QuadratureNode`](@ref)s used to integrate over an
 [`AbstractMesh`](@ref).
 """
-<<<<<<< HEAD
 struct Quadrature{N,T} <: AbstractVector{QuadratureNode{N,T}}
     mesh::Maybe{AbstractMesh{N,T}}
     etype2qrule::Dict{DataType,ReferenceQuadrature}
     qnodes::Vector{QuadratureNode{N,T}}
     etype2qtags::Dict{DataType,Matrix{Int}}
-=======
-struct Quadrature{N, T} <: AbstractVector{QuadratureNode{N, T}}
-    mesh::AbstractMesh{N, T}
-    etype2qrule::Dict{DataType, ReferenceQuadrature}
-    qnodes::Vector{QuadratureNode{N, T}}
-    etype2qtags::Dict{DataType, Matrix{Int}}
->>>>>>> 437f7560
 end
 
 # AbstractArray interface
@@ -132,7 +124,6 @@
     return quad
 end
 
-<<<<<<< HEAD
 # Quadrature constructor for list of volume elements for local vdim
 function Quadrature(
     ::Type{T},
@@ -167,10 +158,7 @@
     return quad
 end
 
-function Quadrature(msh::AbstractMesh{N,T}, qrule::ReferenceQuadrature) where {N,T}
-=======
 function Quadrature(msh::AbstractMesh{N, T}, qrule::ReferenceQuadrature) where {N, T}
->>>>>>> 437f7560
     etype2qrule = Dict(E => qrule for E in element_types(msh))
     return Quadrature(msh, etype2qrule)
 end
@@ -182,7 +170,6 @@
 end
 
 @noinline function _build_quadrature!(
-<<<<<<< HEAD
     quad::Quadrature{N,T},
     els::AbstractVector{E},
     orientation::Vector{Int},
@@ -191,13 +178,6 @@
     scale::Float64 = 1.0,
 ) where {E,N,T}
     x̂, ŵ = qrule() # nodes and weights on reference element
-=======
-        quad::Quadrature{N, T},
-        els::AbstractVector{E},
-        orientation::Vector{Int},
-        qrule::ReferenceQuadrature,
-    ) where {N, T, E}
->>>>>>> 437f7560
     x̂ = map(x̂ -> T.(x̂), qcoords(qrule))
     ŵ = map(ŵ -> T.(ŵ), qweights(qrule))
     num_nodes = length(ŵ)
