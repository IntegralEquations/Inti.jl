--- conflicted
+++ resolved
@@ -64,11 +64,7 @@
 ```
 where ``\\Gamma_s`` and ``\\Gamma_t`` are the source and target domains, respectively.
 """
-<<<<<<< HEAD
-struct IntegralOperator{V,K,T,S} <: AbstractMatrix{V}
-=======
 struct IntegralOperator{V, K, T, S <: Quadrature} <: AbstractMatrix{V}
->>>>>>> 437f7560
     kernel::K
     # since the target can be as simple as a vector of points, leave it untyped
     target::T
@@ -89,16 +85,10 @@
         end
     end
     T = return_type(k, eltype(X), eltype(Y))
-<<<<<<< HEAD
     # FIXME This cripples performance for local VDIM
     #msg = """IntegralOperator of nonbits being created: $T"""
     #isbitstype(T) || (@warn msg)
     return IntegralOperator{T,typeof(k),typeof(X),typeof(Y)}(k, X, Y)
-=======
-    msg = """IntegralOperator of nonbits being created: $T"""
-    isbitstype(T) || (@warn msg)
-    return IntegralOperator{T, typeof(k), typeof(X), typeof(Y)}(k, X, Y)
->>>>>>> 437f7560
 end
 
 Base.size(iop::IntegralOperator) = (length(iop.target), length(iop.source))
