"""
    abstract type ReferenceQuadrature{D}

A quadrature rule for integrating a function over the domain `D <: ReferenceShape`.

Calling `x,w = q()` returns the nodes `x`, given as `SVector`s, and weights `w`,
for performing integration over `domain(q)`.
"""
abstract type ReferenceQuadrature{D} end

"""
    domain(q::ReferenceQuadrature)

The domain of integratino for quadrature rule `q`.
"""
domain(q::ReferenceQuadrature{D}) where {D} = D()

"""
    qcoords(q)

Return the coordinate of the quadrature nodes associated with `q`.
"""
qcoords(q::ReferenceQuadrature) = q()[1]

"""
    qweights(q)

Return the quadrature weights associated with `q`.
"""
qweights(q::ReferenceQuadrature) = q()[2]

function (q::ReferenceQuadrature)()
    return interface_method(q)
end

Base.length(q::ReferenceQuadrature) = length(qweights(q))

"""
    integrate(f,q::ReferenceQuadrature)
    integrate(f,x,w)

Integrate the function `f` using the quadrature rule `q`. This is simply
`sum(f.(x) .* w)`, where `x` and `w` are the quadrature nodes and weights,
respectively.

The function `f` should take an `SVector` as input.
"""
function integrate(f, q::ReferenceQuadrature)
    x, w = q()
    if domain(q) == ReferenceLine()
        return integrate(x -> f(x[1]), x, w)
    else
        return integrate(f, x, w)
    end
end

function integrate(f, x, w)
    sum(zip(x, w)) do (x, w)
        return f(x) * prod(w)
    end
end

function (q::ReferenceQuadrature)(f)
    x, w = qcoords(q), qweights(q)
    sum(zip(x, w)) do (x, w)
        return f(x) * prod(w)
    end
end

## Define some one-dimensional quadrature rules
"""
    struct Fejer{N}

`N`-point Fejer's first quadrature rule for integrating a function over `[0,1]`.
Exactly integrates all polynomials of degree `≤ N-1`.

```jldoctest
using Inti

q = Inti.Fejer(;order=10)

Inti.integrate(cos,q) ≈ sin(1) - sin(0)

# output

true
```

"""
struct Fejer{N} <: ReferenceQuadrature{ReferenceLine} end

Fejer(n::Int) = Fejer{n}()

Fejer(; order::Int) = Fejer(order + 1)

# N point fejer quadrature integrates all polynomials up to degree N-1
"""
    order(q::ReferenceQuadrature)

A quadrature of order `p` (sometimes called degree of precision) integrates all
polynomials of degree `≤ p` but not `≤ p + 1`.
"""
order(::Fejer{N}) where {N} = N - 1

@generated function (q::Fejer{N})() where {N}
    theta = [(2j - 1) * π / (2 * N) for j in 1:N]
    x = -cos.(theta)
    w = zero(x)
    for j in 1:N
        tmp = 0.0
        for l in 1:floor(N/2)
            tmp += 1 / (4 * l^2 - 1) * cos(2 * l * theta[j])
        end
        w[j] = 2 / N * (1 - 2 * tmp)
    end
    xs = svector(i -> SVector(0.5 * (x[i] + 1)), N)
    ws = svector(i -> w[i] / 2, N)
    return xs, ws
end

"""
    struct GaussLegendre{N,T}

`N`-point Gauss-Legendre quadrature rule for integrating a function over
`[0,1]`. Exactly integrates all polynomials of degree `≤ 2N-1`.

```jldoctest
using Inti

q = Inti.GaussLegendre(;order=10)

Inti.integrate(cos,q) ≈ sin(1) - sin(0)

# output

true
```
"""
struct GaussLegendre{N,T} <: ReferenceQuadrature{ReferenceLine}
    nodes::SVector{N,SVector{1,T}}
    weights::SVector{N,T}
end

function GaussLegendre{N,T}() where {N,T}
    x, w = gauss(T, N, 0, 1)
    V = SVector{1,T}
    return GaussLegendre(SVector{N,V}(V.(x)), SVector{N,T}(w))
end

GaussLegendre(n::Int) = GaussLegendre{n,Float64}()

GaussLegendre(; order::Int) = GaussLegendre(ceil(Int, (order + 1) / 2))

order(::GaussLegendre{N}) where {N} = 2 * N - 1

function (q::GaussLegendre)()
    return q.nodes, q.weights
end

"""
    struct Gauss{D,N} <: ReferenceQuadrature{D}

Tabulated `N`-point symmetric Gauss quadrature rule for integration over `D`.
"""
struct Gauss{D,N} <: ReferenceQuadrature{D}
    # gauss quadrature should be constructed using the order, and not the number
    # of nodes. This ensures you don't instantiate quadratures which are not
    # tabulated.
    function Gauss(; domain, order)
        domain == :segment && (domain = ReferenceLine())
        domain == :triangle && (domain = ReferenceTriangle())
<<<<<<< HEAD
        domain == :tetrehedron && (domain = ReferenceTetrahedron())
=======
        domain == :tetrahedron && (domain = ReferenceTetrahedron())
        msg = "quadrature of order $order not available for $domain"
>>>>>>> e5d3bc8f
        if domain isa ReferenceLine
            # TODO: support Gauss-Legendre quadratures of arbitrary order
            order == 13 || error("quadrature of order $order not available for $domain")
            n = 7
        elseif domain isa ReferenceTriangle
            if !haskey(TRIANGLE_GAUSS_ORDER_TO_NPTS, order)
                error("quadrature of order $order not available for $domain")
            end
            n = TRIANGLE_GAUSS_ORDER_TO_NPTS[order]
        elseif domain isa ReferenceTetrahedron
            if !haskey(TETRAHEDRON_GAUSS_ORDER_TO_NPTS, order)
                error("quadrature of order $order not available for $domain")
            end
            n = TETRAHEDRON_GAUSS_ORDER_TO_NPTS[order]
        else
            error(
                "Tabulated Gauss quadratures only available for `ReferenceTriangle` or `ReferenceTetrahedron`",
            )
        end
        return new{typeof(domain),n}()
    end
end

function order(q::Gauss{ReferenceTriangle,N}) where {N}
    return TRIANGLE_GAUSS_NPTS_TO_ORDER[N]
end

function order(q::Gauss{ReferenceTetrahedron,N}) where {N}
    return TETRAHEDRON_GAUSS_NPTS_TO_ORDER[N]
end

@generated function (q::Gauss{D,N})() where {D,N}
    x, w = _get_gauss_qcoords_and_qweights(D, N)
    return :($x, $w)
end

"""
    _get_gauss_and_qweights(R::Type{<:ReferenceShape{D}}, N) where D

Returns the `N`-point symmetric gaussian qnodes and qweights `(x, w)` for integration over `R`.
"""
function _get_gauss_qcoords_and_qweights(R::Type{<:ReferenceShape}, N)
    D = ambient_dimension(R())
    if !haskey(GAUSS_QRULES, R) || !haskey(GAUSS_QRULES[R], N)
        error("quadrature rule not found")
    end
    # TODO: it makes no sense to store the tabulated rules in a format
    # different from what is needed when they are fetched.
    qrule = GAUSS_QRULES[R][N]
    @assert length(qrule) == N
    # qnodes
    qnodestype = SVector{N,SVector{D,Float64}}
    x = qnodestype([q[1] for q in qrule])
    # qweights
    qweightstype = SVector{N,Float64}
    w = qweightstype([q[2] for q in qrule])
    return x, w
end

"""
    TensorProductQuadrature{N,Q}

A tensor-product of one-dimension quadrature rules. Integrates over `[0,1]^N`.

# Examples
```julia
qx = Inti.Fejer(10)
qy = Inti.Fejer(15)
q  = Inti.TensorProductQuadrature(qx,qy)
```
"""
struct TensorProductQuadrature{N,Q} <: ReferenceQuadrature{ReferenceHyperCube{N}}
    quads1d::Q
end

function TensorProductQuadrature(q...)
    N = length(q)
    Q = typeof(q)
    return TensorProductQuadrature{N,Q}(q)
end

function (q::TensorProductQuadrature{N})() where {N}
    nodes1d = ntuple(N) do i
        x1d, _ = q.quads1d[i]()
        return map(x -> x[1], x1d) # convert the `SVector{1,T}` to just `T`
    end
    weights1d = map(q -> q()[2], q.quads1d)
    nodes_iter = [SVector(x) for x in Iterators.product(nodes1d...)]
    weights_iter = [prod(w) for w in Iterators.product(weights1d...)]
    return nodes_iter, weights_iter
end

"""
    struct VioreanuRokhlin{D,N} <: ReferenceQuadrature{D}

Tabulated `N`-point Vioreanu-Rokhlin quadrature rule for integration over `D`.
"""
struct VioreanuRokhlin{D,N} <: ReferenceQuadrature{D}
    # VR quadrature should be constructed using the order, and not the number
    # of nodes. This ensures you don't instantiate quadratures which are not
    # tabulated.
    function VioreanuRokhlin(; domain, order)
        domain == :triangle && (domain = ReferenceTriangle())
        domain == :tetrahedron && (domain = ReferenceTetrahedron())
        if domain isa ReferenceTriangle
            if !haskey(TRIANGLE_VR_ORDER_TO_NPTS, order)
                error(
                    "VioreanuRokhlin quadrature of order $order not available for ReferenceTriangle",
                )
            end
            n = TRIANGLE_VR_ORDER_TO_NPTS[order]
        elseif domain isa ReferenceTetrahedron
            if !haskey(TETRAHEDRON_VR_ORDER_TO_NPTS, order)
                error(
                    "VioreanuRokhlin quadrature of order $order not available for ReferenceTetrahedron",
                )
            end
            n = TETRAHEDRON_VR_ORDER_TO_NPTS[order]
        else
            error(
                "Tabulated Vioreanu-Rokhlin quadratures only available for `ReferenceTriangle` or `ReferenceTetrahedron`",
            )
        end
        return new{typeof(domain),n}()
    end
end

function order(q::VioreanuRokhlin{ReferenceTriangle,N}) where {N}
    return TRIANGLE_VR_NPTS_TO_ORDER[N]
end

function order(q::VioreanuRokhlin{ReferenceTetrahedron,N}) where {N}
    return TETRAHEDRON_VR_NPTS_TO_ORDER[N]
end

function interpolation_order(q::VioreanuRokhlin{ReferenceTriangle,N}) where {N}
    return TRIANGLE_VR_QORDER_TO_IORDER[order(q)]
end

function interpolation_order(q::VioreanuRokhlin{ReferenceTetrahedron,N}) where {N}
    return TETRAHEDRON_VR_QORDER_TO_IORDER[order(q)]
end

function Triangle_VR_interpolation_order_to_quadrature_order(i::Integer)
    return TRIANGLE_VR_IORDER_TO_QORDER[i]
end

function Tetrahedron_VR_interpolation_order_to_quadrature_order(i::Integer)
    return TETRAHEDRON_VR_IORDER_TO_QORDER[i]
end

@generated function (q::VioreanuRokhlin{D,N})() where {D,N}
    x, w = _get_vioreanurokhlin_qcoords_and_qweights(D, N)
    return :($x, $w)
end

"""
    _get_vioreanurokhlin_qcoords_and_qweights(R::Type{<:ReferenceShape{D}}, N) where D

Returns the `N`-point Vioreanu-Rokhlin qnodes and qweights `(x, w)` for integration over `R`.
"""
function _get_vioreanurokhlin_qcoords_and_qweights(R::Type{<:ReferenceShape}, N)
    D = ambient_dimension(R())
    if !haskey(VR_QRULES, R) || !haskey(VR_QRULES[R], N)
        error("quadrature rule not found")
    end
    # TODO: it makes no sense to store the tabulated rules in a format
    # different from what is needed when they are fetched.
    qrule = VR_QRULES[R][N]
    @assert length(qrule) == N
    # qnodes
    qnodestype = SVector{N,SVector{D,Float64}}
    x = qnodestype([q[1] for q in qrule])
    # qweights
    qweightstype = SVector{N,Float64}
    w = qweightstype([q[2] for q in qrule])
    return x, w
end

"""
    struct EmbeddedQuadrature{L,H,D} <: ReferenceQuadrature{D}

A quadrature rule for the reference shape `D` based on a high-order quadrature
of type `H` and a low-order quadrature of type `L`. The low-order quadrature
rule is *embedded* in the sense that its `n` nodes are exactly the first `n`
nodes of the high-order quadrature rule.
"""
struct EmbeddedQuadrature{L,H,D} <: ReferenceQuadrature{D}
    low::L
    high::H
    function EmbeddedQuadrature(lquad, hquad)
        d = domain(lquad)
        @assert domain(lquad) == domain(hquad) "quadrature domains must match"
        xlow = qcoords(lquad)
        xhigh = qcoords(hquad)
        @assert length(xhigh) > length(xlow) "high-order quadrature must have more nodes than low-order"
        @assert xlow == xhigh[1:length(xlow)] "low-order nodes must exactly match the first high-order nodes. Got $(xlow) and $(xhigh)"
        return new{typeof(lquad),typeof(hquad),typeof(d)}(lquad, hquad)
    end
end

(q::EmbeddedQuadrature)() = q.high()

"""
    integrate_with_error_estimate(f, quad::EmbeddedQuadrature, norm = LinearAlgebra.norm)

Return `I, E` where `I` is the estimated integral of `f` over `domain(quad)`
using the high-order quadrature and `E` is the error estimate obtained by taking
the `norm` of the difference between the high and low-order quadratures in
`quad`.
"""
function integrate_with_error_estimate(
    f,
    quad::EmbeddedQuadrature,
    norm = LinearAlgebra.norm,
)
    x, w_high = quad.high()
    w_low = qweights(quad.low)
    nhigh, nlow = length(w_high), length(w_low)
    # assuming that nodes in quad_high are ordered so that the overlapping nodes
    # come first, add them up
    x1     = first(x)
    v1     = f(x1)
    I_high = v1 * first(w_high)
    I_low  = v1 * first(w_low)
    for i in 2:nlow
        v = f(x[i])
        I_high += v * w_high[i]
        I_low += v * w_low[i]
    end
    # now compute the rest of the high order quadrature
    for i in (nlow+1):nhigh
        v = f(x[i])
        I_high += v * w_high[i]
    end
    return I_high, norm(I_high - I_low)
end

"""
    lagrange_basis(qrule::ReferenceQuadrature)

Return a function `L : ℝᴺ → ℝᵖ` where `N` is the dimension of the domain of
`qrule`, and `p` is the number of nodes in `qrule`. The function `L` is a
polynomial in [`polynomial_space(qrule)`](@ref), and `L(xⱼ)[i] = δᵢⱼ` (i.e. the `i`th component of `L` is the `i`th
Lagrange basis).
"""
function lagrange_basis(qrule::ReferenceQuadrature{D}) where {D}
    k = interpolation_order(qrule)
    sp = PolynomialSpace{D,k}()
    nodes = qcoords(qrule)
    return lagrange_basis(nodes, sp)
end

"""
    polynomial_space(qrule::ReferenceQuadrature)

Return a [`PolynomialSpace`](@ref) associated with the
[`interpolation_order`](@ref) of the quadrature nodes of `qrule`.
"""
function polynomial_space(qrule::ReferenceQuadrature{D}) where {D}
    k = interpolation_order(qrule)
    return PolynomialSpace{D,k}()
end

"""
    interpolation_order(qrule::ReferenceQuadrature)

The interpolation order of a quadrature rule is defined as the the smallest `k` such that
there exists a polynomial (not necessarily unique) in `PolynomialSpace{D,k}` that
interpolates the function `f` at the quadrature nodes.

For example, a triangle quadrature containing 3 nodes has an interpolation order of 1, but a
triangle quadrature containing 4 nodes has an interpolation order of 2.
"""
function interpolation_order(qrule::ReferenceQuadrature{ReferenceLine})
    N = length(qrule)
    return N - 1
end

function interpolation_order(qrule::ReferenceQuadrature{ReferenceTriangle})
    N = length(qrule)
    # Find the smallest k such that (k+1)*(k+2)/2 ≥ N
    k = 0
    while (k + 1) * (k + 2) ÷ 2 < N
        k += 1
    end
    return k
end

function interpolation_order(qrule::ReferenceQuadrature{ReferenceTetrahedron})
    N = length(qrule)
    # Find the smallest k such that (k+1)*(k+2)*(k+3)/6 ≥ N
    k = 0
    while (k + 1) * (k + 2) * (k + 3) ÷ 6 < N
        k += 1
    end
    return k
end

function interpolation_order(qrule::Inti.TensorProductQuadrature)
    k1d = map(Inti.interpolation_order, qrule.quads1d)
    @assert allequal(k1d) "interpolation order must be the same in all dimensions"
    return first(k1d)
end

"""
    adaptive_quadrature(ref_domain::ReferenceShape; kwargs...)

Return a function `quad` callable as `quad(f)` that integrates the function `f` over the
reference shape `ref_domain`. The keyword arguments are passed to
`HAdaptiveIntegration.integrate`.
"""
function adaptive_quadrature(ref_domain::ReferenceLine; kwargs...)
    seg = HAdaptiveIntegration.Orthotope(0.0, 1.0)
    return (f) -> HAdaptiveIntegration.integrate(f, seg; kwargs...)[1]
end
function adaptive_quadrature(ref_domain::ReferenceTriangle; kwargs...)
    tri = HAdaptiveIntegration.Triangle((0.0, 0.0), (1.0, 0.0), (0.0, 1.0))
    return (f) -> HAdaptiveIntegration.integrate(f, tri; kwargs...)[1]
end
function adaptive_quadrature(ref_domain::ReferenceSquare; kwargs...)
    sq = HAdaptiveIntegration.Rectangle((0.0, 0.0), (1.0, 1.0))
    return (f) -> HAdaptiveIntegration.integrate(f, sq; kwargs...)[1]
end<|MERGE_RESOLUTION|>--- conflicted
+++ resolved
@@ -169,12 +169,7 @@
     function Gauss(; domain, order)
         domain == :segment && (domain = ReferenceLine())
         domain == :triangle && (domain = ReferenceTriangle())
-<<<<<<< HEAD
         domain == :tetrehedron && (domain = ReferenceTetrahedron())
-=======
-        domain == :tetrahedron && (domain = ReferenceTetrahedron())
-        msg = "quadrature of order $order not available for $domain"
->>>>>>> e5d3bc8f
         if domain isa ReferenceLine
             # TODO: support Gauss-Legendre quadratures of arbitrary order
             order == 13 || error("quadrature of order $order not available for $domain")
