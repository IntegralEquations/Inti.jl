const PREDEFINED_OPERATORS = ["Laplace", "Helmholtz", "Stokes", "Yukawa"]

"""
    abstract type AbstractKernel{T}

A kernel functions `K` with the signature `K(target,source)::T`.

See also: [`SingleLayerKernel`](@ref),
[`DoubleLayerKernel`](@ref), [`AdjointDoubleLayerKernel`](@ref),
[`HyperSingularKernel`](@ref)
"""
abstract type AbstractKernel{T} end

return_type(::AbstractKernel{T}) where {T} = T

"""
    abstract type AbstractDifferentialOperator{N}

A partial differential operator in dimension `N`.

`AbstractDifferentialOperator` types are used to define [`AbstractKernel`s](@ref
AbstractKernel) related to fundamental solutions of differential operators.
"""
abstract type AbstractDifferentialOperator{N} end

ambient_dimension(::AbstractDifferentialOperator{N}) where {N} = N

# convenient constructor for e.g. SingleLayerKernel(op,Float64) or DoubleLayerKernel(op,ComplexF64)
function (::Type{K})(
    op::Op,
    ::Type{T} = default_kernel_eltype(op),
) where {T,Op,K<:AbstractKernel}
    return K{T,Op}(op)
end

"""
    struct SingleLayerKernel{T,Op} <: AbstractKernel{T}

The free-space single-layer kernel (i.e. the fundamental solution) of an `Op <:
AbstractDifferentialOperator`.
"""
struct SingleLayerKernel{T,Op} <: AbstractKernel{T}
    op::Op
end

"""
    struct DoubleLayerKernel{T,Op} <: AbstractKernel{T}

Given an operator `Op`, construct its free-space double-layer kernel. This
corresponds to the `γ₁` trace of the [`SingleLayerKernel`](@ref). For operators
such as [`Laplace`](@ref) or [`Helmholtz`](@ref), this is simply the normal
derivative of the fundamental solution respect to the source variable.
"""
struct DoubleLayerKernel{T,Op} <: AbstractKernel{T}
    op::Op
end

"""
    struct AdjointDoubleLayerKernel{T,Op} <: AbstractKernel{T}

Given an operator `Op`, construct its free-space adjoint double-layer kernel.
This corresponds to the `transpose(γ₁,ₓ[G])`, where `G` is the
[`SingleLayerKernel`](@ref). For operators such as [`Laplace`](@ref) or
[`Helmholtz`](@ref), this is simply the normal derivative of the fundamental
solution respect to the target variable.
"""
struct AdjointDoubleLayerKernel{T,Op} <: AbstractKernel{T}
    op::Op
end

"""
    struct HyperSingularKernel{T,Op} <: AbstractKernel{T}

Given an operator `Op`, construct its free-space hypersingular kernel. This
corresponds to the `transpose(γ₁,ₓγ₁[G])`, where `G` is the
[`SingleLayerKernel`](@ref). For operators such as [`Laplace`](@ref) or
[`Helmholtz`](@ref), this is simply the normal derivative respect to the target
variable of the `DoubleLayerKernel`.
"""
struct HyperSingularKernel{T,Op} <: AbstractKernel{T}
    op::Op
end

################################################################################
################################# LAPLACE ######################################
################################################################################

struct Laplace{N} <: AbstractDifferentialOperator{N} end

"""
    Laplace(; dim)

Laplace's differential operator in `dim` dimension: ``-Δu``.
```

Note the **negative sign** in the definition.
"""
Laplace(; dim) = Laplace{dim}()

function Base.show(io::IO, op::Laplace{N}) where {N}
    return print(io, "Laplace operator in $N dimensions: -Δu")
end

default_kernel_eltype(::Laplace) = Float64
default_density_eltype(::Laplace) = Float64

function (SL::SingleLayerKernel{T,Laplace{N}})(
    target,
    source,
    r = coords(target) - coords(source),
)::T where {N,T}
    d = norm(r)
    (d ≤ SAME_POINT_TOLERANCE) && return zero(T)
    if N == 2
        return -1 / (2π) * log(d)
    elseif N == 3
        return 1 / (4π) / d
    else
        notimplemented()
    end
end

function (DL::DoubleLayerKernel{T,Laplace{N}})(
    target,
    source,
    r = coords(target) - coords(source),
)::T where {N,T}
    ny = normal(source)
    d = norm(r)
    d ≤ SAME_POINT_TOLERANCE && return zero(T)
    if N == 2
        return 1 / (2π) / (d^2) * dot(r, ny)
    elseif N == 3
        return 1 / (4π) / (d^3) * dot(r, ny)
    else
        notimplemented()
    end
end

function (ADL::AdjointDoubleLayerKernel{T,Laplace{N}})(
    target,
    source,
    r = coords(target) - coords(source),
)::T where {N,T}
    nx = normal(target)
    d = norm(r)
    d ≤ SAME_POINT_TOLERANCE && return zero(T)
    if N == 2
        return -1 / (2π) / (d^2) * dot(r, nx)
    elseif N == 3
        return -1 / (4π) / (d^3) * dot(r, nx)
    end
end

function (HS::HyperSingularKernel{T,Laplace{N}})(
    target,
    source,
    r = coords(target) - coords(source),
)::T where {N,T}
    nx = normal(target)
    ny = normal(source)
    d = norm(r)
    d ≤ SAME_POINT_TOLERANCE && return zero(T)
    if N == 2
        return 1 / (2π) / (d^2) * transpose(nx) * ((I - 2 * r * transpose(r) / d^2) * ny)
    elseif N == 3
        return 1 / (4π) / (d^3) * transpose(nx) * ((I - 3 * r * transpose(r) / d^2) * ny)
    end
end

################################################################################
################################# Yukawa #######################################
################################################################################

struct Yukawa{N,K<:Real} <: AbstractDifferentialOperator{N}
    λ::K
end

"""
    Yukawa(; λ, dim)

Yukawa operator, also known as modified Helmholtz, in `dim` dimensions: ``-Δu + λ²u``.

The parameter `λ` is a positive number. Note the **negative sign** in front of
the Laplacian.
"""
function Yukawa(; λ, dim)
    @assert λ > 0 "λ must be a positive number"
    return Yukawa{dim,typeof(λ)}(λ)
end

"""
    const ModifiedHelmholtz

Type alias for the [`Yukawa`](@ref) operator.
"""
const ModifiedHelmholtz = Yukawa

function Base.show(io::IO, ::Yukawa{N}) where {N}
    return print(io, "Yukawa operator in $N dimensions: -Δu + λ²u")
end

default_kernel_eltype(::Yukawa)  = Float64
default_density_eltype(::Yukawa) = Float64

function (SL::SingleLayerKernel{T,<:Yukawa{N,K}})(target, source)::T where {N,T,K}
    x = coords(target)
    y = coords(source)
    λ = SL.op.λ
    r = x - y
    d = norm(r)
    d ≤ SAME_POINT_TOLERANCE && return zero(T)
    if N == 2
        return 1 / (2π) * Bessels.besselk(0, λ * d)
    elseif N == 3
        return 1 / (4π) / d * exp(-λ * d)
    end
end

function (DL::DoubleLayerKernel{T,Yukawa{N,K}})(target, source)::T where {N,T,K}
    x, y, ny = coords(target), coords(source), normal(source)
    λ = DL.op.λ
    r = x - y
    d = norm(r)
    d ≤ SAME_POINT_TOLERANCE && return zero(T)
    if N == 2
        k = im * λ
        return λ / (2 * π * d) * Bessels.besselk(1, λ * d) .* dot(r, ny)
    elseif N == 3
        return 1 / (4π) / d^2 * exp(-λ * d) * (λ + 1 / d) * dot(r, ny)
    end
end

function (ADL::AdjointDoubleLayerKernel{T,<:Yukawa{N,K}})(target, source)::T where {N,T,K}
    x, y, nx = coords(target), coords(source), normal(target)
    λ = ADL.op.λ
    r = x - y
    d = norm(r)
    d ≤ SAME_POINT_TOLERANCE && return zero(T)
    if N == 2
        k = im * λ
        return -λ / (2 * π * d) * Bessels.besselk(1, λ * d) .* dot(r, nx)
    elseif N == 3
        return -1 / (4π) / d^2 * exp(-λ * d) * (λ + 1 / d) * dot(r, nx)
    end
end

function (HS::HyperSingularKernel{T,<:Yukawa{N,K}})(target, source)::T where {N,T,K}
    x, y, nx, ny = coords(target), coords(source), normal(target), normal(source)
    λ = HS.op.λ
    r = x - y
    d = norm(r)
    d ≤ SAME_POINT_TOLERANCE && return zero(T)
    k = im * λ
    if N == 2
        RRT = r * transpose(r) # r ⊗ rᵗ
        # TODO: rewrite the operation below in a more clear/efficient way
        val =
            transpose(nx) * (
                (
                    -λ^2 / (2π) / d^2 * Bessels.besselk(2, λ * d) * RRT +
                    λ / (2 * π * d) * Bessels.besselk(1, λ * d) * I
                ) * ny
            )
        return val
    elseif N == 3
        term1 = 1 / (4π) / d^2 * exp(-λ * d) * (λ + 1 / d) * I
        term2 =
            r * transpose(r) / d * exp(-λ * d) / (4 * π * d^4) *
            (3 * (-d * λ - 1) - d^2 * λ^2)
        val = transpose(nx) * (term1 + term2) * ny
        return val
    end
end

################################################################################
################################# Helmholtz ####################################
################################################################################

struct Helmholtz{N,K} <: AbstractDifferentialOperator{N}
    k::K
end

"""
    Helmholtz(; k, dim)

Helmholtz operator in `dim` dimensions: `-Δu - k²u`.

The parameter `k` can be a real or complex number. For purely imaginary
wavenumbers, consider using the [`Yukawa`](@ref) kernel.
"""
function Helmholtz(; k, dim)
    if k isa Complex
        @assert imag(k) ≥ 0 "k must have a non-negative imaginary part"
        if iszero(real(k))
            msg = """Purely imaginary wavenumber detected in Helmholtz operator.
            Creating a modified Helmholtz (Yukawa) op instead."""
            @warn msg
            return Yukawa(; λ = imag(k), dim = dim)
        elseif iszero(imag(k))
            return Helmholtz(; k = real(k), dim = dim)
        end
    end
    return Helmholtz{dim,typeof(k)}(k)
end

function Base.show(io::IO, ::Helmholtz{N}) where {N}
    return print(io, "Helmholtz operator in $N dimensions: -Δu - k²u")
end

default_kernel_eltype(::Helmholtz) = ComplexF64
default_density_eltype(::Helmholtz) = ComplexF64

hankelh1(n, x::Real)    = Bessels.hankelh1(n, x)
hankelh1(n, x::Complex) = SpecialFunctions.hankelh1(n, x)

function (SL::SingleLayerKernel{T,<:Helmholtz{N}})(target, source)::T where {N,T}
    x = coords(target)
    y = coords(source)
    k = SL.op.k
    r = x - y
    d = norm(r)
    d ≤ SAME_POINT_TOLERANCE && return zero(T)
    if N == 2
<<<<<<< HEAD
        return filter * (im / 4 * Bessels.hankelh1(0, k * d))
=======
        return im / 4 * hankelh1(0, k * d)
>>>>>>> 5e9779bb
    elseif N == 3
        return 1 / (4π) / d * exp(im * k * d)
    end
end

# Double Layer Kernel
function (DL::DoubleLayerKernel{T,<:Helmholtz{N}})(target, source)::T where {N,T}
    x, y, ny = coords(target), coords(source), normal(source)
    k = DL.op.k
    r = x - y
    d = norm(r)
    d ≤ SAME_POINT_TOLERANCE && return zero(T)
    if N == 2
<<<<<<< HEAD
        val = im * k / 4 / d * Bessels.hankelh1(1, k * d) .* dot(r, ny)
        return filter * val
=======
        val = im * k / 4 / d * hankelh1(1, k * d) .* dot(r, ny)
        return val
>>>>>>> 5e9779bb
    elseif N == 3
        val = 1 / (4π) / d^2 * exp(im * k * d) * (-im * k + 1 / d) * dot(r, ny)
        return val
    end
end

# Adjoint double Layer Kernel
function (ADL::AdjointDoubleLayerKernel{T,<:Helmholtz{N}})(target, source)::T where {N,T}
    x, y, nx = coords(target), coords(source), normal(target)
    k = ADL.op.k
    r = x - y
    d = norm(r)
    d ≤ SAME_POINT_TOLERANCE && return zero(T)
    if N == 2
<<<<<<< HEAD
        val = -im * k / 4 / d * Bessels.hankelh1(1, k * d) .* dot(r, nx)
        return filter * val
=======
        val = -im * k / 4 / d * hankelh1(1, k * d) .* dot(r, nx)
        return val
>>>>>>> 5e9779bb
    elseif N == 3
        val = -1 / (4π) / d^2 * exp(im * k * d) * (-im * k + 1 / d) * dot(r, nx)
        return val
    end
end

# Hypersingular kernel
function (HS::HyperSingularKernel{T,<:Helmholtz{N}})(target, source)::T where {N,T}
    x, y, nx, ny = coords(target), coords(source), normal(target), normal(source)
    k = HS.op.k
    r = x - y
    d = norm(r)
    d ≤ SAME_POINT_TOLERANCE && return zero(T)
    if N == 2
        val =
            transpose(nx) * (
                (
<<<<<<< HEAD
                    -im * k^2 / 4 / d^2 * Bessels.hankelh1(2, k * d) * RRT +
                    im * k / 4 / d * Bessels.hankelh1(1, k * d) * I
=======
                    -im * k^2 / 4 / d^2 * hankelh1(2, k * d) * r * transpose(r) +
                    im * k / 4 / d * hankelh1(1, k * d) * I
>>>>>>> 5e9779bb
                ) * ny
            )
        return val
    elseif N == 3
        RRT = r * transpose(r) # r ⊗ rᵗ
        term1 = 1 / (4π) / d^2 * exp(im * k * d) * (-im * k + 1 / d) * I
        term2 =
            RRT / d * exp(im * k * d) / (4 * π * d^4) * (3 * (d * im * k - 1) + d^2 * k^2)
        val = transpose(nx) * (term1 + term2) * ny
        return val
    end
end

############################ STOKES ############################3
struct Stokes{N,T} <: AbstractDifferentialOperator{N}
    μ::T
end

"""
    Stokes(; μ, dim)

Stokes operator in `dim` dimensions: ``[-μΔu + ∇p, ∇⋅u]``.
"""
Stokes(; μ, dim = 3) = Stokes{dim}(μ)
Stokes{N}(μ::T) where {N,T} = Stokes{N,T}(μ)

function Base.show(io::IO, op::Stokes{N}) where {N}
    return println(io, "Stokes operator in $N dimensions: [-μΔu + ∇p, ∇⋅u]")
end

default_kernel_eltype(::Stokes{N}) where {N} = SMatrix{N,N,Float64,N * N}
default_density_eltype(::Stokes{N}) where {N} = SVector{N,Float64}

# Single Layer
function (SL::SingleLayerKernel{T,<:Stokes{N}})(target, source)::T where {N,T}
    μ = SL.op.μ
    x = coords(target)
    y = coords(source)
    r = x - y
    d = norm(r)
    d ≤ SAME_POINT_TOLERANCE && return zero(T)
    if N == 2
        γ = -log(d)
    elseif N == 3
        γ = 1 / d
    end
    return 1 / (4π * (N - 1) * μ) * (γ * I + r * transpose(r) / d^N)
end

# Double Layer Kernel
function (DL::DoubleLayerKernel{T,<:Stokes{N}})(target, source)::T where {N,T}
    x = coords(target)
    y = coords(source)
    ny = normal(source)
    r = x - y
    d = norm(r)
    d ≤ SAME_POINT_TOLERANCE && return zero(T)
    if N == 2
        return 1 / π * dot(r, ny) / d^4 * r * transpose(r)
    elseif N == 3
        return 3 / (4π) * dot(r, ny) / d^5 * r * transpose(r)
    end
end

# Double Layer Kernel
function (ADL::AdjointDoubleLayerKernel{T,<:Stokes{N}})(target, source)::T where {N,T}
    x = coords(target)
    nx = normal(target)
    y = coords(source)
    r = x - y
    d = norm(r)
    d ≤ SAME_POINT_TOLERANCE && return zero(T)
    if N == 2
        return -1 / π * dot(r, nx) / d^4 * r * transpose(r)
    elseif N == 3
        return -3 / (4π) * dot(r, nx) / d^5 * r * transpose(r)
    end
end

# TODO: Stokes hypersingular kernel

################################################################################
################################# Elastostatic #################################
################################################################################

"""
    struct Elastostatic{N,T} <: AbstractDifferentialOperator{N}

Elastostatic operator in `N` dimensions: -μΔu - (μ+λ)∇(∇⋅u)

Note that the displacement ``u`` is a vector of length `N` since this is a
vectorial problem.
"""
struct Elastostatic{N,T} <: AbstractDifferentialOperator{N}
    μ::T
    λ::T
end
Elastostatic(; μ, λ, dim) = Elastostatic{dim}(promote(μ, λ)...)
Elastostatic{N}(μ::T, λ::T) where {N,T} = Elastostatic{N,T}(μ, λ)

function Base.show(io::IO, op::Elastostatic{N}) where {N}
    return print(io, "Elastostatic operator in $N dimensions: -μΔu - (μ+λ)∇(∇⋅u)")
end

default_kernel_eltype(::Elastostatic{N}) where {N} = SMatrix{N,N,Float64,N * N}
default_density_eltype(::Elastostatic{N}) where {N} = SVector{N,Float64}

function (SL::SingleLayerKernel{T,<:Elastostatic{N}})(target, source)::T where {N,T}
    μ, λ = SL.op.μ, SL.op.λ
    ν = λ / (2 * (μ + λ))
    x = coords(target)
    y = coords(source)
    r = x .- y
    d = norm(r)
    d == 0 && return zero(T)
    RRT = r * transpose(r) # r ⊗ rᵗ
    if N == 2
        return 1 / (8π * μ * (1 - ν)) * (-(3 - 4 * ν) * log(d) * I + RRT / d^2)
    elseif N == 3
        return 1 / (16π * μ * (1 - ν) * d) * ((3 - 4 * ν) * I + RRT / d^2)
    end
end

function (DL::DoubleLayerKernel{T,<:Elastostatic{N}})(target, source)::T where {N,T}
    μ, λ = DL.op.μ, DL.op.λ
    ν = λ / (2 * (μ + λ))
    x = coords(target)
    y = coords(source)
    ny = normal(source)
    ν = λ / (2 * (μ + λ))
    r = x .- y
    d = norm(r)
    d == 0 && return zero(T)
    RRT = r * transpose(r) # r ⊗ rᵗ
    drdn = -dot(r, ny) / d
    if N == 2
        return -1 / (4π * (1 - ν) * d) * (
            drdn * ((1 - 2ν) * I + 2 * RRT / d^2) +
            (1 - 2ν) / d * (r * transpose(ny) - ny * transpose(r))
        )
    elseif N == 3
        return -1 / (8π * (1 - ν) * d^2) * (
            drdn * ((1 - 2 * ν) * I + 3 * RRT / d^2) +
            (1 - 2 * ν) / d * (r * transpose(ny) - ny * transpose(r))
        )
    end
end

function (ADL::AdjointDoubleLayerKernel{T,<:Elastostatic{N}})(target, source)::T where {N,T}
    μ, λ = ADL.op.μ, ADL.op.λ
    ν = λ / (2 * (μ + λ))
    x = coords(target)
    nx = normal(target)
    y = coords(source)
    ν = λ / (2 * (μ + λ))
    r = x .- y
    d = norm(r)
    d == 0 && return zero(T)
    RRT = r * transpose(r) # r ⊗ rᵗ
    drdn = -dot(r, nx) / d
    if N == 2
        out =
            -1 / (4π * (1 - ν) * d) * (
                drdn * ((1 - 2ν) * I + 2 * RRT / d^2) +
                (1 - 2ν) / d * (r * transpose(nx) - nx * transpose(r))
            )
        return -transpose(out)
    elseif N == 3
        out =
            -1 / (8π * (1 - ν) * d^2) * (
                drdn * ((1 - 2 * ν) * I + 3 * RRT / d^2) +
                (1 - 2 * ν) / d * (r * transpose(nx) - nx * transpose(r))
            )
        return -transpose(out)
    end
end

function (HS::HyperSingularKernel{T,<:Elastostatic{N}})(target, source)::T where {N,T}
    μ, λ = HS.op.μ, HS.op.λ
    ν = λ / (2 * (μ + λ))
    x = coords(target)
    nx = normal(target)
    y = coords(source)
    ny = normal(source)
    r = x .- y
    d = norm(r)
    d == 0 && return zero(T)
    RRT = r * transpose(r) # r ⊗ rᵗ
    drdn = dot(r, ny) / d
    if N == 2
        return μ / (2π * (1 - ν) * d^2) * (
            2 * drdn / d * (
                (1 - 2ν) * nx * transpose(r) + ν * (dot(r, nx) * I + r * transpose(nx)) -
                4 * dot(r, nx) * RRT / d^2
            ) +
            2 * ν / d^2 * (dot(r, nx) * ny * transpose(r) + dot(nx, ny) * RRT) +
            (1 - 2 * ν) * (
                2 / d^2 * dot(r, nx) * r * transpose(ny) +
                dot(nx, ny) * I +
                ny * transpose(nx)
            ) - (1 - 4ν) * nx * transpose(ny)
        )
    elseif N == 3
        return μ / (4π * (1 - ν) * d^3) * (
            3 * drdn / d * (
                (1 - 2ν) * nx * transpose(r) + ν * (dot(r, nx) * I + r * transpose(nx)) -
                5 * dot(r, nx) * RRT / d^2
            ) +
            3 * ν / d^2 * (dot(r, nx) * ny * transpose(r) + dot(nx, ny) * RRT) +
            (1 - 2 * ν) * (
                3 / d^2 * dot(r, nx) * r * transpose(ny) +
                dot(nx, ny) * I +
                ny * transpose(nx)
            ) - (1 - 4ν) * nx * transpose(ny)
        )
    end
end<|MERGE_RESOLUTION|>--- conflicted
+++ resolved
@@ -322,11 +322,7 @@
     d = norm(r)
     d ≤ SAME_POINT_TOLERANCE && return zero(T)
     if N == 2
-<<<<<<< HEAD
-        return filter * (im / 4 * Bessels.hankelh1(0, k * d))
-=======
         return im / 4 * hankelh1(0, k * d)
->>>>>>> 5e9779bb
     elseif N == 3
         return 1 / (4π) / d * exp(im * k * d)
     end
@@ -340,13 +336,8 @@
     d = norm(r)
     d ≤ SAME_POINT_TOLERANCE && return zero(T)
     if N == 2
-<<<<<<< HEAD
-        val = im * k / 4 / d * Bessels.hankelh1(1, k * d) .* dot(r, ny)
-        return filter * val
-=======
         val = im * k / 4 / d * hankelh1(1, k * d) .* dot(r, ny)
         return val
->>>>>>> 5e9779bb
     elseif N == 3
         val = 1 / (4π) / d^2 * exp(im * k * d) * (-im * k + 1 / d) * dot(r, ny)
         return val
@@ -361,13 +352,8 @@
     d = norm(r)
     d ≤ SAME_POINT_TOLERANCE && return zero(T)
     if N == 2
-<<<<<<< HEAD
-        val = -im * k / 4 / d * Bessels.hankelh1(1, k * d) .* dot(r, nx)
-        return filter * val
-=======
         val = -im * k / 4 / d * hankelh1(1, k * d) .* dot(r, nx)
         return val
->>>>>>> 5e9779bb
     elseif N == 3
         val = -1 / (4π) / d^2 * exp(im * k * d) * (-im * k + 1 / d) * dot(r, nx)
         return val
@@ -385,13 +371,8 @@
         val =
             transpose(nx) * (
                 (
-<<<<<<< HEAD
-                    -im * k^2 / 4 / d^2 * Bessels.hankelh1(2, k * d) * RRT +
-                    im * k / 4 / d * Bessels.hankelh1(1, k * d) * I
-=======
                     -im * k^2 / 4 / d^2 * hankelh1(2, k * d) * r * transpose(r) +
                     im * k / 4 / d * hankelh1(1, k * d) * I
->>>>>>> 5e9779bb
                 ) * ny
             )
         return val
