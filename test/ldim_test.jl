--- conflicted
+++ resolved
@@ -12,12 +12,7 @@
 t = :interior
 pde = Inti.Laplace(; dim = N)
 Inti.clear_entities!()
-<<<<<<< HEAD
-Ω, msh = gmsh_disk(; center = [0.0, 0.0], rx = 1.0, ry = 1.0, meshsize = 0.2, order = 1)
-# Ω, msh = gmsh_ball(; center = [0.0, 0.0, 0.0], radius=1.0, meshsize = 0.2)
-=======
 Ω, msh = gmsh_disk(; center = [0.0, 0.0], rx = 1.0, ry = 1.0, meshsize = 0.2, order = 2)
->>>>>>> 78b74d98
 Γ = Inti.external_boundary(Ω)
 
 ##
