# # High-order convergence of vdim

using Inti
using StaticArrays
using Gmsh
using LinearAlgebra
using HMatrices
using FMMLIB2D
using GLMakie

function domain_and_mesh(; meshsize, meshorder = 1)
    Inti.clear_entities!()
    gmsh.initialize()
    gmsh.option.setNumber("Mesh.MeshSizeMax", meshsize)
    gmsh.option.setNumber("Mesh.MeshSizeMin", meshsize)
    gmsh.model.occ.addDisk(0, 0, 0, 1, 1)
    gmsh.model.occ.synchronize()
    gmsh.model.mesh.generate(2)
    gmsh.model.mesh.setOrder(meshorder)
    msh = Inti.import_mesh(; dim = 2)
    Ω = Inti.Domain(Inti.entities(msh)) do ent
        return Inti.geometric_dimension(ent) == 2
    end
    gmsh.finalize()
    return Ω, msh
end

meshsize = 0.05

interpolation_order = 4
VR_qorder = Inti.Triangle_VR_interpolation_order_to_quadrature_order(interpolation_order)
bdry_qorder = 2 * VR_qorder

function gmsh_disk(; name, meshsize, order = 1, center = (0, 0), paxis = (2, 1))
    try
        gmsh.initialize()
        gmsh.option.setNumber("General.Terminal", 0)
        gmsh.model.add("circle-mesh")
        gmsh.option.setNumber("Mesh.MeshSizeMax", meshsize)
        gmsh.option.setNumber("Mesh.MeshSizeMin", meshsize)
        gmsh.model.occ.addDisk(center[1], center[2], 0, paxis[1], paxis[2])
        gmsh.model.occ.synchronize()
        gmsh.model.mesh.generate(2)
        gmsh.model.mesh.setOrder(order)
        gmsh.write(name)
    finally
        gmsh.finalize()
    end
end

Γ = Inti.external_boundary(Ω)
#Γₕ = msh[Γ]
#Ωₕ = msh[Ω]

ψ = (t) -> [cos(2 * π * t), sin(2 * π * t)]
θ = 3 # smoothness order of curved elements
crvmsh = Inti.curve_mesh(msh, ψ, θ, 500 * Int(1 / meshsize))
Ωₕ = view(crvmsh, Ω)
Γₕ = view(crvmsh, Γ)
#
#Γₕ = crvmsh[Γ]
#Ωₕ = crvmsh[Ω]

tquad = @elapsed begin
    # Use VDIM with the Vioreanu-Rokhlin quadrature rule for Ωₕ
    Q = Inti.VioreanuRokhlin(; domain = :triangle, order = VR_qorder)
    dict = Dict(E => Q for E in Inti.element_types(Ωₕ))
    Ωₕ_quad = Inti.Quadrature(Ωₕ, dict)
    Ωₕ_sub_quad = Inti.Quadrature(Ωₕ_sub, dict)
    # Ωₕ_quad = Inti.Quadrature(Ωₕ; qorder = qorders[1])
    Γₕ_quad = Inti.Quadrature(Γₕ; qorder = bdry_qorder)
    Γₕ_sub_quad = Inti.Quadrature(Γₕ_sub; qorder = bdry_qorder)
end
@info "Quadrature generation time: $tquad"

k0 = π
k = 0
θ = (cos(π / 3), sin(π / 3))
#u  = (x) -> exp(im * k0 * dot(x, θ))
#du = (x,n) -> im * k0 * dot(θ, n) * exp(im * k0 * dot(x, θ))
u = (x) -> cos(k0 * dot(x, θ))
du = (x, n) -> -k0 * dot(θ, n) * sin(k0 * dot(x, θ))
f = (x) -> (k^2 - k0^2) * u(x)

u_d = map(q -> u(q.coords), Ωₕ_quad)
u_b = map(q -> u(q.coords), Γₕ_quad)
du_b = map(q -> du(q.coords, q.normal), Γₕ_quad)
f_d = map(q -> f(q.coords), Ωₕ_quad)

op = k == 0 ? Inti.Laplace(; dim = 2) : Inti.Helmholtz(; dim = 2, k)

## Boundary operators
tbnd = @elapsed begin
    S_b2d, D_b2d = Inti.single_double_layer(;
<<<<<<< HEAD
        pde,
        target = Ωₕ_sub_quad,
        source = Γₕ_sub_quad,
        compression = (method = :fmm, tol = 1e-14),
=======
        op,
        target = Ωₕ_quad,
        source = Γₕ_quad,
        compression = (method = :fmm, tol = 1.0e-14),
>>>>>>> 437f7560
        correction = (method = :dim, maxdist = 5 * meshsize, target_location = :inside),
    )
end
@info "Boundary operators time: $tbnd"

## Volume potentials
tvol = @elapsed begin
    V_d2d = Inti.volume_potential(;
<<<<<<< HEAD
        pde,
        target = Ωₕ_sub_quad,
        source = Ωₕ_sub_quad,
        compression = (method = :fmm, tol = 1e-14),
=======
        op,
        target = Ωₕ_quad,
        source = Ωₕ_quad,
        compression = (method = :fmm, tol = 1.0e-14),
>>>>>>> 437f7560
        correction = (
            method = :dim,
            interpolation_order,
            maxdist = 5 * meshsize,
            S_b2d = S_b2d,
            D_b2d = D_b2d,
        ),
    )
end
@info "Volume potential time: $tvol"

vref = -u_d - D_b2d * u_b + S_b2d * du_b
vapprox = V_d2d * f_d
er = vref - vapprox

ndofs = length(er)

@show ndofs, meshsize, norm(er, Inf)<|MERGE_RESOLUTION|>--- conflicted
+++ resolved
@@ -31,30 +31,14 @@
 VR_qorder = Inti.Triangle_VR_interpolation_order_to_quadrature_order(interpolation_order)
 bdry_qorder = 2 * VR_qorder
 
-function gmsh_disk(; name, meshsize, order = 1, center = (0, 0), paxis = (2, 1))
-    try
-        gmsh.initialize()
-        gmsh.option.setNumber("General.Terminal", 0)
-        gmsh.model.add("circle-mesh")
-        gmsh.option.setNumber("Mesh.MeshSizeMax", meshsize)
-        gmsh.option.setNumber("Mesh.MeshSizeMin", meshsize)
-        gmsh.model.occ.addDisk(center[1], center[2], 0, paxis[1], paxis[2])
-        gmsh.model.occ.synchronize()
-        gmsh.model.mesh.generate(2)
-        gmsh.model.mesh.setOrder(order)
-        gmsh.write(name)
-    finally
-        gmsh.finalize()
-    end
-end
-
+Ω, msh = domain_and_mesh(; meshsize)
 Γ = Inti.external_boundary(Ω)
 #Γₕ = msh[Γ]
 #Ωₕ = msh[Ω]
 
 ψ = (t) -> [cos(2 * π * t), sin(2 * π * t)]
 θ = 3 # smoothness order of curved elements
-crvmsh = Inti.curve_mesh(msh, ψ, θ, 500 * Int(1 / meshsize))
+crvmsh = Inti.curve_mesh(msh, ψ, θ; patch_sample_num = 500 * Int(1 / meshsize))
 Ωₕ = view(crvmsh, Ω)
 Γₕ = view(crvmsh, Γ)
 #
@@ -66,10 +50,7 @@
     Q = Inti.VioreanuRokhlin(; domain = :triangle, order = VR_qorder)
     dict = Dict(E => Q for E in Inti.element_types(Ωₕ))
     Ωₕ_quad = Inti.Quadrature(Ωₕ, dict)
-    Ωₕ_sub_quad = Inti.Quadrature(Ωₕ_sub, dict)
-    # Ωₕ_quad = Inti.Quadrature(Ωₕ; qorder = qorders[1])
     Γₕ_quad = Inti.Quadrature(Γₕ; qorder = bdry_qorder)
-    Γₕ_sub_quad = Inti.Quadrature(Γₕ_sub; qorder = bdry_qorder)
 end
 @info "Quadrature generation time: $tquad"
 
@@ -92,17 +73,10 @@
 ## Boundary operators
 tbnd = @elapsed begin
     S_b2d, D_b2d = Inti.single_double_layer(;
-<<<<<<< HEAD
-        pde,
-        target = Ωₕ_sub_quad,
-        source = Γₕ_sub_quad,
-        compression = (method = :fmm, tol = 1e-14),
-=======
         op,
         target = Ωₕ_quad,
         source = Γₕ_quad,
         compression = (method = :fmm, tol = 1.0e-14),
->>>>>>> 437f7560
         correction = (method = :dim, maxdist = 5 * meshsize, target_location = :inside),
     )
 end
@@ -111,17 +85,10 @@
 ## Volume potentials
 tvol = @elapsed begin
     V_d2d = Inti.volume_potential(;
-<<<<<<< HEAD
-        pde,
-        target = Ωₕ_sub_quad,
-        source = Ωₕ_sub_quad,
-        compression = (method = :fmm, tol = 1e-14),
-=======
         op,
         target = Ωₕ_quad,
         source = Ωₕ_quad,
         compression = (method = :fmm, tol = 1.0e-14),
->>>>>>> 437f7560
         correction = (
             method = :dim,
             interpolation_order,
