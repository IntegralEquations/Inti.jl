--- conflicted
+++ resolved
@@ -8,9 +8,6 @@
 using FMMLIB2D
 using GLMakie
 
-<<<<<<< HEAD
-meshsize = 0.1
-=======
 function domain_and_mesh(; meshsize, meshorder = 1)
     Inti.clear_entities!()
     gmsh.initialize()
@@ -30,7 +27,6 @@
 
 meshsize = 0.05
 
->>>>>>> e6120856
 interpolation_order = 4
 VR_qorder = Inti.Triangle_VR_interpolation_order_to_quadrature_order(interpolation_order)
 bdry_qorder = 2 * VR_qorder
@@ -52,20 +48,6 @@
     end
 end
 
-<<<<<<< HEAD
-name = joinpath(@__DIR__, "disk.msh")
-gmsh_disk(; meshsize, order = 2, name)
-
-Inti.clear_entities!() # empty the entity cache
-msh = Inti.import_mesh(name; dim = 2)
-Ω = Inti.Domain(e -> Inti.geometric_dimension(e) == 2, Inti.entities(msh))
-Γ = Inti.boundary(Ω)
-
-Ωₕ = msh[Ω]
-Γₕ = msh[Γ]
-Ωₕ_sub = view(msh, Ω)
-Γₕ_sub = view(msh, Γ)
-=======
 Γ = Inti.external_boundary(Ω)
 #Γₕ = msh[Γ]
 #Ωₕ = msh[Ω]
@@ -78,7 +60,6 @@
 #
 #Γₕ = crvmsh[Γ]
 #Ωₕ = crvmsh[Ω]
->>>>>>> e6120856
 
 tquad = @elapsed begin
     # Use VDIM with the Vioreanu-Rokhlin quadrature rule for Ωₕ
@@ -115,11 +96,7 @@
         target = Ωₕ_sub_quad,
         source = Γₕ_sub_quad,
         compression = (method = :fmm, tol = 1e-14),
-<<<<<<< HEAD
-        correction = (method = :dim, maxdist = 5 * meshsize, target_location = :on),
-=======
         correction = (method = :dim, maxdist = 5 * meshsize, target_location = :inside),
->>>>>>> e6120856
     )
 end
 @info "Boundary operators time: $tbnd"
